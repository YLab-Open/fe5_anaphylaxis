--- conflicted
+++ resolved
@@ -7,35 +7,6 @@
 ## Pipeline Structure
 1. Reads two SAS files (for 2019 and 2020)
 2. Decodes byte‐type columns and converts the Admit_Date column to datetime.
-<<<<<<< HEAD
-*3. Classifies the encounter type into Inpatient, ED, Outpatient, or Other.
-4. Creates indicator columns for whether the row’s diagnosis (Dx) falls into List 1, List 2 (group I and II), or List 3. **Note: For the Dx that belongs to List 1, 2, and 3, please refer to [Here](./Cohort%20identification%20of%20potential%20anaphylaxis%20events.pdf)**
-5. Implements three criteria (“paths”) for anaphylaxis:
-    • Path 1 (“Wash criterion A”): For an inpatient/ED row with a List 1 code, check that no prior encounter (within 60 days) for the same patient had the same List 1 code.
-    • Path 2 (“Walsh criterion B”): For an outpatient row with a List 1 code, check that on the same calendar day the patient has at least one List 2 code (Group I or II).
-    • Path 3 (“Walsh criterion C”): For an ED or inpatient row with a List 3 code, check that on the same day (for ED) or within the same encounter (for inpatient) there is at least one List 2 code from Group I and one from Group II.
-6. Then, at the encounter level (i.e. for every [PATIENT_NUM, ENCOUNTER_NUM] pair) the script marks Feature_Status = "A" if any row meets any of the three criteria and "U" otherwise.
-7. Finally, it outputs a CSV file with the required columns and fixed values for some.
-
-*Below are the rules of classifying the encounter type:
-• Emergency department encounter includes: ED
-• Inpatient encounter includes: EI, IP
-• Outpatient encounter includes: AV, IS, OS, IC, TH, OA
-
-where the abbreviations are defined as follows:
-• AV=Ambulatory  Visit
-• ED=Emergency  Department
-• EI=Emergency  Department  Admit  to  Inpatient  Hospital  Stay  (permissible  substitution)
-• IP=Inpatient  Hospital  Stay
-• IS=Non-Acute  Institutional  Stay
-• OS=Observation  Stay
-• IC=Institutional  Professional  Consult  (permissible  substitution)
-• TH=Telehealth
-• OA=Other  Ambulatory  Visit
-• NI=No  information
-• UN=Unknown
-• OT=Other
-=======
 3. Classifies the encounter type into Inpatient, ED, Outpatient, or Other.
 4. Creates indicator columns for whether the row’s diagnosis (Dx) falls into List 1, List 2 (group I and II), or List 3. **Note: For the Dx that belongs to List 1, 2, and 3, please refer to [Here](./Cohort%20identification%20of%20potential%20anaphylaxis%20events.pdf)**
 5. Implements three criteria (“paths”) for anaphylaxis (for details, please refer to [Here](./Cohort%20identification%20of%20potential%20anaphylaxis%20events.pdf)):
@@ -84,5 +55,4 @@
 
 • **UN**=Unknown
 
-• **OT**=Other
->>>>>>> a3fe7984
+• **OT**=Other